class Operatingsystem < ActiveRecord::Base
  has_many :hosts
  has_many :medias
  has_and_belongs_to_many :ptables
  has_and_belongs_to_many :architectures
  has_and_belongs_to_many :puppetclasses
  validates_presence_of :major, :message => "Operating System version is required"
  validates_presence_of :name
  #TODO: add validation for name and major uniqueness

  before_destroy :ensure_not_used
<<<<<<< HEAD
  alias_method to_s, to_label
=======
  alias to_s to_label
>>>>>>> 2666435b

  # The OS is usually represented as the catenation of the OS and the revision. E.G. "Solaris 10"
  def to_label
    "#{name} #{major}#{('.' + minor) unless minor.empty?}"
  end

  def to_version
    "#{major}#{('-' + minor) unless minor.empty?}"
  end

  def fullname
    "#{name}_#{to_version}"
  end


end<|MERGE_RESOLUTION|>--- conflicted
+++ resolved
@@ -9,11 +9,7 @@
   #TODO: add validation for name and major uniqueness
 
   before_destroy :ensure_not_used
-<<<<<<< HEAD
-  alias_method to_s, to_label
-=======
   alias to_s to_label
->>>>>>> 2666435b
 
   # The OS is usually represented as the catenation of the OS and the revision. E.G. "Solaris 10"
   def to_label
